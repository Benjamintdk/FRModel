<<<<<<< HEAD
=======
# FRModel

Forest Recovery Model Research Project.

This project is under the **Nanyang Technological University** (NTU) **Undergraduate Research Experience on Campus** (URECA) Program.

# Install

```
conda install -c eve-ning frmodel 
```

[Anaconda Cloud Website](https://anaconda.org/eve-ning/frmodel)

# Required Packages

Packages should be automatically downloaded. If not downloaded, here are the required packages.

**Python >= 3.7**

```
PIL (Pillow)
opencv-python
pandas
numpy
```

# License

Licensed under the **Mozilla Public License 2.0**

https://github.com/Eve-ning/FRModel/blob/master/LICENSE
>>>>>>> eaa00fa7
<|MERGE_RESOLUTION|>--- conflicted
+++ resolved
@@ -1,35 +1,32 @@
-<<<<<<< HEAD
-=======
-# FRModel
-
-Forest Recovery Model Research Project.
-
-This project is under the **Nanyang Technological University** (NTU) **Undergraduate Research Experience on Campus** (URECA) Program.
-
-# Install
-
-```
-conda install -c eve-ning frmodel 
-```
-
-[Anaconda Cloud Website](https://anaconda.org/eve-ning/frmodel)
-
-# Required Packages
-
-Packages should be automatically downloaded. If not downloaded, here are the required packages.
-
-**Python >= 3.7**
-
-```
-PIL (Pillow)
-opencv-python
-pandas
-numpy
-```
-
-# License
-
-Licensed under the **Mozilla Public License 2.0**
-
-https://github.com/Eve-ning/FRModel/blob/master/LICENSE
->>>>>>> eaa00fa7
+# FRModel
+
+Forest Recovery Model Research Project.
+
+This project is under the **Nanyang Technological University** (NTU) **Undergraduate Research Experience on Campus** (URECA) Program.
+
+# Install
+
+```
+conda install -c eve-ning frmodel 
+```
+
+[Anaconda Cloud Website](https://anaconda.org/eve-ning/frmodel)
+
+# Required Packages
+
+Packages should be automatically downloaded. If not downloaded, here are the required packages.
+
+**Python >= 3.7**
+
+```
+PIL (Pillow)
+opencv-python
+pandas
+numpy
+```
+
+# License
+
+Licensed under the **Mozilla Public License 2.0**
+
+https://github.com/Eve-ning/FRModel/blob/master/LICENSE