--- conflicted
+++ resolved
@@ -84,7 +84,6 @@
         """
         return self.data.reshape([-1, self.shape[-1]])
 
-<<<<<<< HEAD
     def data_rgb_flatten(self) -> np.ndarray:
         """ Flattens the RGB data by merging all RGB channels
 
@@ -99,15 +98,12 @@
         rgb = self.data_rgb().astype(dtype=np.uint32)
         return rgb[..., 0] + rgb[..., 1] * 256 + rgb[..., 2] * (256 ** 2)
 
-    def data_chn(self, idx: int or List[int]) -> np.ndarray:
-=======
     def _labels_to_ix(self, labels: str or List[str]):
         """ Converts keys to indexes for splicing """
 
         return self._labels[labels] if isinstance(labels, str) else [self._labels[label] for label in labels]
 
     def data_chn(self, labels: str or List[str]) -> np.ndarray:
->>>>>>> acba2355
         """ Gets channels as pure np.ndarray data
 
         :param labels: Can be a single str or multiple in a List"""
